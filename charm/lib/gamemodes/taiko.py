from __future__ import annotations

from importlib.resources import files
from dataclasses import dataclass
from enum import Enum
from functools import cache
from pathlib import Path
import logging
from typing import cast

import PIL
import arcade
from arcade import Sprite, SpriteList, Texture, color as colors

from charm.lib.charm import load_missing_texture
from charm.lib.gamemodes.osu import OsuHitCircle, OsuSlider, OsuSpinner, RawOsuChart
from charm.lib.generic.engine import Engine
from charm.lib.generic.highway import Highway
from charm.lib.generic.song import Chart, Metadata, Note, Song
from charm.lib.spritebucket import SpriteBucketCollection
from charm.lib.utils import clamp, img_from_path

import charm.data.images.skins as skins
from charm.objects.line_renderer import TaikoNoteTrail

logger = logging.getLogger("charm")


class NoteType(Enum):
    DON = "don"
    KAT = "kat"
    DRUMROLL = "drumroll"
    DENDEN = "denden"


@dataclass
class TaikoNote(Note):
    large: bool = False


class TaikoChart(Chart):
    def __init__(self, song: 'Song', difficulty: str, hash: str | None) -> None:
        super().__init__(song, "taiko", difficulty, "taiko", 1, hash)
        self.song: TaikoSong = song


class TaikoSong(Song[TaikoChart]):
    def __init__(self, path: Path):
        super().__init__(path)

    @classmethod
    def parse(cls, path: Path) -> TaikoSong:
        song = TaikoSong(path)

        chart_files = path.glob("*.osu")

        added_bpm_events = False

        for p in chart_files:
            raw_chart = RawOsuChart.parse(p)  # SO MUCH is hidden by this function
            chart = TaikoChart(song, raw_chart.metadata.difficulty, None)
            if not added_bpm_events:
                song.events.extend(raw_chart.timing_points)
                added_bpm_events = True
            for hit_object in raw_chart.hit_objects:
                if isinstance(hit_object, OsuHitCircle):
                    if hit_object.taiko_kat:
                        chart.notes.append(TaikoNote(chart, hit_object.time, 0, 0, NoteType.KAT, large = hit_object.taiko_large))
                    else:
                        chart.notes.append(TaikoNote(chart, hit_object.time, 0, 0, NoteType.DON, large = hit_object.taiko_large))
                elif isinstance(hit_object, OsuSlider):
                    chart.notes.append(TaikoNote(chart, hit_object.time, 0, hit_object.length, NoteType.DRUMROLL, large = hit_object.taiko_large))
                elif isinstance(hit_object, OsuSpinner):
                    chart.notes.append(TaikoNote(chart, hit_object.time, 0, hit_object.length, NoteType.DENDEN, large = hit_object.taiko_large))
            song.charts.append(chart)
        # TODO: Handle no charts
        return song

    @classmethod
    def get_metadata(self, folder: Path) -> Metadata:
        chart_files = folder.glob("*.osu")
        raw_chart = RawOsuChart.parse(next(chart_files))
        m = raw_chart.metadata
        return Metadata(
            m.title,
            m.artist,
            m.source,
            charter = m.charter,
            path = folder,
            gamemode = "taiko"
        )


class TaikoEngine(Engine):
    pass


@cache
def load_note_texture(note_type: str, height: int):
    image_name = f"{note_type}"
    try:
        image = img_from_path(files(skins) / "taiko" / f"{image_name}.png")
        if image.height != height:
            width = int((height / image.height) * image.width)
            image = image.resize((width, height), PIL.Image.LANCZOS)
    except Exception as e:
        logger.error(f"Unable to load texture: {image_name} | {e}")
        return load_missing_texture(height, height)
    return Texture(image)


class TaikoNoteSprite(Sprite):
    def __init__(self, note: TaikoNote, highway: "TaikoHighway", height = 128, *args, **kwargs) -> None:
        self.note: TaikoNote = note
        self.highway: TaikoHighway = highway
        tex = load_note_texture(note.type.value, height)
        super().__init__(tex, *args, **kwargs)

    def update_animation(self, delta_time: float = 1 / 60) -> None:
        if self.note.type == NoteType.DENDEN:
            self.angle += 360 * delta_time / 3
        super().update_animation(delta_time)


class TaikoLongNoteSprite(TaikoNoteSprite):
    def __init__(self, note: TaikoNote, highway: "TaikoHighway", height = 128, *args, **kwargs) -> None:
        super().__init__(note, highway, *args, **kwargs)

        color = colors.YELLOW if note.type == NoteType.DRUMROLL else colors.MAGENTA
        self.trail = TaikoNoteTrail(self.position, self.note.length, self.highway.note_size, self.highway.px_per_s,
                                    color, color[:3] + (60,))

    def update_animation(self, delta_time: float):
        self.trail.set_position(*self.position)
        super().update_animation(delta_time)

    def draw_trail(self):
        self.trail.draw()


class TaikoHighway(Highway):
    def __init__(self, chart: Chart, pos: tuple[int, int], size: tuple[int, int] = None, gap: int = 5, auto = False):
        if size is None:
            self.window = arcade.get_window()
            size = int(self.window.width / (1280 / 400)), self.window.height

        super().__init__(chart, pos, size, gap)

        self.chart: TaikoChart = self.chart

        self.viewport = 0.75 * (1280 / 720)  # TODO: Set dynamically.

        self.auto = auto

        self.color = (0, 0, 0, 128)  # TODO: eventually this will be a scrolling image.

        self.note_sprites: list[TaikoNoteSprite] = []
        self.sprite_buckets = SpriteBucketCollection()
        for note in self.notes:
            note = cast("TaikoNote", note)
            sprite = TaikoNoteSprite(note, self, self.note_size) if note.length == 0 else TaikoLongNoteSprite(note, self, self.note_size)
            sprite.center_x = -self.note_y(note.time)
            sprite.center_y = self.y + (self.h / 2)
            if note.large:
                sprite.scale = 1.5
            note.sprite = sprite
            self.sprite_buckets.append(sprite, note.time, note.length)
            self.note_sprites.append(sprite)

        self.strikeline = SpriteList()

        for spritelist in self.sprite_buckets.buckets:
            spritelist.reverse()

        logger.debug(f"Generated highway for chart {chart.instrument}.")

        # TODO: Replace with better pixel_offset calculation
        self.last_update_time = 0
        self._pixel_offset = 0

        # USED FOR AUTO
        self.last_note_type = None
        self.last_note_big = False
        self.last_side_right = False
        self.last_hit_time = 0.0

        self.visible_time = 0.1

    @property
    def strikeline_y(self):
        return self.w / 10

    @property
    def note_size(self) -> int:
        return (self.h // self.chart.lanes)

    @property
    def px_per_s(self):
        return self.w / self.viewport

    def note_y(self, at: float):
        rt = at - self.song_time
        return (-self.px_per_s * rt) - self.strikeline_y + self.x

    def update(self, song_time: float):
        super().update(song_time)
        self.sprite_buckets.update_animation(song_time)
        # TODO: Replace with better pixel_offset calculation
        delta_draw_time = self.song_time - self.last_update_time
        self._pixel_offset -= (self.px_per_s * delta_draw_time)
        self.last_update_time = self.song_time

        self.highway_camera.position = (self.window.center_x-self.pixel_offset, self.window.center_y)

        if self.auto:
            # This feels gross, but I don't know how else to do it.
            b = clamp(0, self.sprite_buckets.calc_bucket(self.song_time), len(self.sprite_buckets.buckets) - 1)
            for bucket in [self.sprite_buckets.buckets[b]] + [self.sprite_buckets.overbucket]:
                for note_sprite in bucket.sprite_list:
                    if self.song_time > note_sprite.note.time and note_sprite.alpha != 0:
                        note_sprite.alpha = 0
                        self.last_note_type = note_sprite.note.type
                        self.last_note_big = note_sprite.note.large
                        self.last_side_right = not self.last_side_right
                        self.last_hit_time = song_time

    @property
    def pos(self) -> tuple[int, int]:
        return self._pos

    @pos.setter
    def pos(self, p: tuple[int, int]):
        old_pos = self._pos
        diff_x = p[0] - old_pos[0]
        diff_y = p[1] - old_pos[1]
        self._pos = p
        for bucket in self.sprite_buckets.buckets:
            bucket.move(diff_x, diff_y)
        self.sprite_buckets.overbucket.move(diff_x, diff_y)
        self.strikeline.move(diff_x, diff_y)

    @property
    def pixel_offset(self):
        # TODO: Replace with better pixel_offset calculation
        return self._pixel_offset

    def draw(self):
        with self.static_camera.activate():
            arcade.draw_lrbt_rectangle_filled(self.x, self.x + self.w,
                                              self.y, self.y + self.h,
                                              self.color)
            arcade.draw_circle_filled(self.strikeline_y, self.y + (self.h / 2), self.note_size, self.color)

<<<<<<< HEAD
            if self.auto and self.last_note_type and self.frames_visible <= 6:
=======
            if self.auto and self.last_note_type and self.song_time - self.last_hit_time <= self.visible_time:
>>>>>>> fdb0ad6e
                # The 6 there is really hardcoded and this function is probably very slow because it does a ton of arcade.draw* calls
                if self.last_note_type == NoteType.DON:
                    if self.last_note_big:
                        arcade.draw_circle_filled(self.strikeline_y, self.y + (self.h / 2), self.note_size * 0.75, colors.DEBIAN_RED)
                    elif self.last_side_right:
                        arcade.draw_arc_filled(self.strikeline_y, self.y + (self.h / 2), self.note_size * 2 * 0.75, self.note_size * 2 * 0.75, colors.DEBIAN_RED, -90, 90)
                    else:
                        arcade.draw_arc_filled(self.strikeline_y, self.y + (self.h / 2), self.note_size * 2 * 0.75, self.note_size * 2 * 0.75, colors.DEBIAN_RED, 90, 270)
                elif self.last_note_type == NoteType.KAT:
                    if self.last_note_big:
                        arcade.draw_circle_outline(self.strikeline_y, self.y + (self.h / 2), self.note_size, colors.BRIGHT_CERULEAN, 10)
                    elif self.last_side_right:
                        arcade.draw_arc_outline(self.strikeline_y, self.y + (self.h / 2), self.note_size * 2, self.note_size * 2, colors.BRIGHT_CERULEAN, -90, 90, 20)
                    else:
                        arcade.draw_arc_outline(self.strikeline_y, self.y + (self.h / 2), self.note_size * 2, self.note_size * 2, colors.BRIGHT_CERULEAN, 90, 270, 20)
<<<<<<< HEAD
                self.frames_visible += 1
=======
>>>>>>> fdb0ad6e

            self.strikeline.draw()

            self.highway_camera.use()
            b = self.sprite_buckets.calc_bucket(self.song_time)
            for bucket in self.sprite_buckets.buckets[b:b + 2] + [self.sprite_buckets.overbucket]:
                for note in bucket.sprite_list:
                    if isinstance(note, TaikoLongNoteSprite) and note.note.time < self.song_time + self.viewport and note.note.end > self.song_time:
                        note.draw_trail()
            self.sprite_buckets.draw(self.song_time)<|MERGE_RESOLUTION|>--- conflicted
+++ resolved
@@ -251,11 +251,7 @@
                                               self.color)
             arcade.draw_circle_filled(self.strikeline_y, self.y + (self.h / 2), self.note_size, self.color)
 
-<<<<<<< HEAD
-            if self.auto and self.last_note_type and self.frames_visible <= 6:
-=======
             if self.auto and self.last_note_type and self.song_time - self.last_hit_time <= self.visible_time:
->>>>>>> fdb0ad6e
                 # The 6 there is really hardcoded and this function is probably very slow because it does a ton of arcade.draw* calls
                 if self.last_note_type == NoteType.DON:
                     if self.last_note_big:
@@ -271,10 +267,6 @@
                         arcade.draw_arc_outline(self.strikeline_y, self.y + (self.h / 2), self.note_size * 2, self.note_size * 2, colors.BRIGHT_CERULEAN, -90, 90, 20)
                     else:
                         arcade.draw_arc_outline(self.strikeline_y, self.y + (self.h / 2), self.note_size * 2, self.note_size * 2, colors.BRIGHT_CERULEAN, 90, 270, 20)
-<<<<<<< HEAD
-                self.frames_visible += 1
-=======
->>>>>>> fdb0ad6e
 
             self.strikeline.draw()
 
